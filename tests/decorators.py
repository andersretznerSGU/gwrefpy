--- conflicted
+++ resolved
@@ -26,13 +26,6 @@
             end_time = time.time()
             if iters > 1:
                 print(
-<<<<<<< HEAD
-                    f"Function {func.__name__} took {(end_time - start_time) / iters:.4f} seconds on average over {iters} iterations."
-                )
-            else:
-                print(
-                    f"Function {func.__name__} took {end_time - start_time:.4f} seconds."
-=======
                     f"Function {func.__name__} took"
                     f" {(end_time - start_time) / iters:.4f}"
                     f" seconds on average over {iters} iterations."
@@ -41,7 +34,6 @@
                 print(
                     f"Function {func.__name__} took"
                     f" {end_time - start_time:.4f} seconds."
->>>>>>> b24b8b29
                 )
             return result
 
@@ -51,7 +43,6 @@
 
 
 def print_return(func):
-<<<<<<< HEAD
     """Decorator to print the return value of a function.
     Parameters
     ----------
@@ -62,9 +53,6 @@
     -------
     None
         The return value of the decorated function is printed to the console."""
-=======
-    """Decorator to print the return value of a function."""
->>>>>>> b24b8b29
 
     def wrapper(*args, **kwargs):
         """Wrapper function that prints the return value."""
