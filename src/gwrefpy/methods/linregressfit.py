import numpy as np
import scipy as sp
import pandas as pd
import logging

<<<<<<< HEAD
from gwrefpy.well import Well
from gwrefpy.fitresults import FitResultData
from gwrefpy.methods.timeseries import groupby_time_equivalents


logger = logging.getLogger(__name__)
=======
from ..fitresults import FitResultData, LinRegResult
from .timeseries import adjust_timeseries
>>>>>>> 71ce6355


def linregressfit(
    ref_well: Well,
    obs_well: Well,
    offset: pd.DateOffset | pd.Timedelta | str,
    tmin: pd.Timestamp | str | None = None,
    tmax: pd.Timestamp | str | None = None,
    p=0.95,
):
    """
    Perform linear regression fit between reference and observation well time series.

    Parameters
    ----------
    ref_well : Well
        The reference well object containing the time series data.
    obs_well : Well
        The observation well object containing the time series data.
    offset: pd.DateOffset | pd.Timedelta | str
        The offset to apply when grouping the time series into time equivalents.
    tmin: pd.Timestamp | str | None = None
        The minimum timestamp for the calibration period.
    tmax: pd.Timestamp | str | None = None
        The maximum timestamp for the calibration period.
    p : float, optional
        The confidence level for the prediction interval (default is 0.95).

    Returns
    -------
    fit_result : FitResultData
        A `FitResultData` object containing the results of the linear regression fit.
    """

<<<<<<< HEAD
=======
    def _get_linear_regression(timeseries_ref, timeseries_obs):
        """
        Perform linear regression on the given data points.

        Parameters
        ----------
        timeseries : pd.Series
            A pandas Series with a datetime index and numerical values.

        Returns
        -------
        linreg : LinregressResult
            An object containing the slope, intercept, r-value, p-value,
            and standard error of the regression line.
        """
        # Calculate the slope and intercept using scipy's linregress
        res = sp.stats.linregress(timeseries_ref, timeseries_obs)

        # Create and return a LinRegResult object with the regression results
        linreg = LinRegResult(
            slope=res.slope,
            intercept=res.intercept,
            rvalue=res.rvalue,
            pvalue=res.pvalue,
            stderr=res.stderr,
        )
        return linreg

>>>>>>> 71ce6355
    def _t_inv(probability, degrees_freedom):
        """
        Mimics Excel's T.INV function.
        Returns the t-value for the given probability and degrees of freedom.
        """
        return -sp.stats.t.ppf(probability, degrees_freedom)

    def _get_gwrefs_stats(p, n, stderr):
        ta = _t_inv((1 - p) / 2, n - 1)
        pc = ta * stderr * np.sqrt(1 + 1 / n)
        return pc, ta

    def compute_residual_std_error(x, y, a, b, n):
        y_pred = a * x + b
        residuals = y - y_pred

        stderr = np.sum(residuals**2) - np.sum(
            residuals * (x - np.mean(x))
        ) ** 2 / np.sum((x - np.mean(x)) ** 2)
        stderr *= 1 / (n - 2)
        stderr = np.sqrt(stderr)

        return stderr

    # Groupby time equivalents with given offset
    if ref_well.timeseries is None or obs_well.timeseries is None:
        logger.critical(f"Missing time series data for for either ref or obs well")
        return None

    ref_timeseries, obs_timeseries, n = groupby_time_equivalents(
        ref_well.timeseries.loc[tmin:tmax], obs_well.timeseries.loc[tmin:tmax], offset
    )

    linreg = sp.stats.linregress(ref_timeseries, obs_timeseries)

    stderr = compute_residual_std_error(
        ref_timeseries, obs_timeseries, linreg.slope, linreg.intercept, n
    )

    pred_const, t_a = _get_gwrefs_stats(p, n, stderr)

    # Create and return a FitResultData object with the regression results
    fit_result = FitResultData(
        ref_well=ref_well,
        obs_well=obs_well,
        rmse=linreg.rvalue,
        n=n,
        fit_method=linreg,
        t_a=t_a,
        stderr=stderr,
        pred_const=pred_const,
        p=p,
        offset=offset,
        tmin=tmin,
        tmax=tmax,
    )
    return fit_result

def linregress_to_dict(fit_result):
    linreg = fit_result.fit_method
    return {
        "slope": linreg.slope,
        "intercept": linreg.intercept,
        "rvalue": linreg.rvalue,
        "pvalue": linreg.pvalue,
        "stderr": linreg.stderr,
    }<|MERGE_RESOLUTION|>--- conflicted
+++ resolved
@@ -3,17 +3,12 @@
 import pandas as pd
 import logging
 
-<<<<<<< HEAD
 from gwrefpy.well import Well
-from gwrefpy.fitresults import FitResultData
+from gwrefpy.fitresults import FitResultData, LinRegResult
 from gwrefpy.methods.timeseries import groupby_time_equivalents
 
 
 logger = logging.getLogger(__name__)
-=======
-from ..fitresults import FitResultData, LinRegResult
-from .timeseries import adjust_timeseries
->>>>>>> 71ce6355
 
 
 def linregressfit(
@@ -48,20 +43,20 @@
         A `FitResultData` object containing the results of the linear regression fit.
     """
 
-<<<<<<< HEAD
-=======
     def _get_linear_regression(timeseries_ref, timeseries_obs):
         """
         Perform linear regression on the given data points.
 
         Parameters
         ----------
-        timeseries : pd.Series
-            A pandas Series with a datetime index and numerical values.
+        timeseries_ref : pd.Series
+            A pandas Series with reference well time series data.
+        timeseries_obs : pd.Series  
+            A pandas Series with observation well time series data.
 
         Returns
         -------
-        linreg : LinregressResult
+        linreg : LinRegResult
             An object containing the slope, intercept, r-value, p-value,
             and standard error of the regression line.
         """
@@ -78,7 +73,6 @@
         )
         return linreg
 
->>>>>>> 71ce6355
     def _t_inv(probability, degrees_freedom):
         """
         Mimics Excel's T.INV function.
