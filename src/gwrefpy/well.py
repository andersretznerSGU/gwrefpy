--- conflicted
+++ resolved
@@ -1,11 +1,8 @@
 import pandas as pd
-<<<<<<< HEAD
+import scipy.stats as stats
 import logging
 
 logger = logging.getLogger(__name__)
-=======
-import scipy.stats as stats
->>>>>>> b24b8b29
 
 
 class WellBase:
@@ -75,7 +72,6 @@
         **kwargs : dict
             The attributes to set. The keys should be the names of the attributes and the values should be the new values.
 
-<<<<<<< HEAD
         """
         for key, value in kwargs.items():
             if hasattr(self, key):
@@ -86,8 +82,7 @@
                     f"{self.__class__.__name__} has no attribute '{key}'"
                 )
 
-=======
->>>>>>> b24b8b29
+
     def __repr__(self):
         return f"WellBase(name={self.name})"
 
@@ -133,7 +128,6 @@
         float
             The float representation of the datetime.
         """
-<<<<<<< HEAD
         return self.time.timestamp() if hasattr(self.time, "timestamp") else self.time
 
     def add_well_data(self, time, measurements):
@@ -191,7 +185,4 @@
             The name of the observation well.
 
         """
-        super().__init__(name)
-=======
-        return self.time.timestamp() if hasattr(self.time, "timestamp") else self.time
->>>>>>> b24b8b29
+        super().__init__(name)